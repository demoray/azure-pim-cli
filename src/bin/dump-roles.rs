--- conflicted
+++ resolved
@@ -39,7 +39,6 @@
     expand: bool,
 }
 
-<<<<<<< HEAD
 impl Cmd {
     pub fn build() -> Result<Self> {
         let help = r#"Examples:
@@ -60,10 +59,7 @@
     }
 }
 
-#[derive(Serialize, Debug, PartialEq, Eq, PartialOrd, Ord)]
-=======
 #[derive(Serialize, Debug, PartialEq, Eq, PartialOrd, Ord, Clone)]
->>>>>>> 96f285b9
 struct Entry {
     role: Role,
     scope: Scope,
